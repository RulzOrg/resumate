--- conflicted
+++ resolved
@@ -3,8 +3,8 @@
 import { useCallback, useEffect, useRef, useState } from "react"
 import Link from "next/link"
 import { useRouter } from "next/navigation"
-<<<<<<< HEAD
 import dynamic from "next/dynamic"
+import { UploadCloud, CheckCircle2, Loader2 } from "lucide-react"
 
 // Dynamically import UserButton to avoid SSR issues
 const DynamicUserButton = dynamic(
@@ -16,11 +16,6 @@
     ),
   }
 )
-import { UploadCloud, Link2, Plus, Trash2, CheckCircle2, Loader2, AlertCircle } from "lucide-react"
-=======
-import { UserButton } from "@clerk/nextjs"
-import { UploadCloud, CheckCircle2, Loader2 } from "lucide-react"
->>>>>>> 2bf5f50f
 
 import { Button } from "@/components/ui/button"
 import { Alert, AlertDescription } from "@/components/ui/alert"
