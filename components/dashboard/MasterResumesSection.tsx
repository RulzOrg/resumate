"use client"

import { useState } from "react"
import { useRouter } from "next/navigation"
import { FileCheck, Pencil, Trash2, UploadCloud, Check, X } from "lucide-react"
import { formatDistanceToNow } from "date-fns"
import { UploadMasterResumeDialog } from "./master-resume-dialog"
import { Resume } from "@/lib/db"

interface MasterResumesSectionProps {
  resumes: Resume[]
}

export function MasterResumesSection({ resumes }: MasterResumesSectionProps) {
  const router = useRouter()
  const [isDeleting, setIsDeleting] = useState<string | null>(null)
  const [confirmingDeleteId, setConfirmingDeleteId] = useState<string | null>(null)
  const [deleteError, setDeleteError] = useState<{ id: string; message: string } | null>(null)
  const [editingId, setEditingId] = useState<string | null>(null)
  const [editingTitle, setEditingTitle] = useState("")
  const [isUpdating, setIsUpdating] = useState<string | null>(null)
  const [updateError, setUpdateError] = useState<{ id: string; message: string } | null>(null)

  const masterResumes = resumes.filter(resume =>
    resume.kind === 'master' || resume.kind === 'uploaded'
  ).slice(0, 3)

  const handleStartEdit = (resumeId: string, currentTitle: string) => {
    setEditingId(resumeId)
    setEditingTitle(currentTitle)
    setUpdateError(null)
  }

  const handleCancelEdit = () => {
    setEditingId(null)
    setEditingTitle("")
    setUpdateError(null)
  }

  const handleSaveEdit = async (resumeId: string) => {
    if (!editingTitle.trim()) {
      setUpdateError({ id: resumeId, message: "Resume title cannot be empty" })
      return
    }

    setIsUpdating(resumeId)
    setUpdateError(null)

    try {
      const response = await fetch(`/api/resumes/${resumeId}`, {
        method: 'PATCH',
        headers: { 'Content-Type': 'application/json' },
        body: JSON.stringify({ title: editingTitle.trim() })
      })

      if (response.ok) {
        setEditingId(null)
        setEditingTitle("")
        router.refresh()
      } else {
        const error = await response.json()
        setUpdateError({
          id: resumeId,
          message: error.error || error.message || 'Failed to update resume title. Please try again.',
        })
      }
    } catch (error) {
      setUpdateError({
        id: resumeId,
        message: 'Failed to update resume title. Please try again.',
      })
    } finally {
      setIsUpdating(null)
    }
  }

  const handleDelete = async (resumeId: string, fileName: string) => {
    console.log('Starting delete operation for:', resumeId)
    setIsDeleting(resumeId)
    setDeleteError(null)

    try {
      console.log('Making DELETE request to:', `/api/resumes/${resumeId}`)
      const response = await fetch(`/api/resumes/${resumeId}`, {
        method: 'DELETE'
      })

      console.log('Delete response status:', response.status)

      if (response.ok) {
        const result = await response.json()
        console.log('Delete successful:', result)
        setConfirmingDeleteId(null)
        router.refresh()
      } else {
        const error = await response.json()
        console.error('Delete failed:', error)
        setDeleteError({
          id: resumeId,
          message: error.error || error.message || 'Failed to delete resume. Please try again.',
        })
      }
    } catch (error) {
      console.error('Delete error:', error)
      setDeleteError({
        id: resumeId,
        message: 'Failed to delete resume. Please try again.',
      })
    } finally {
      setIsDeleting(null)
    }
  }

  return (
    <div className="rounded-2xl border border-border dark:border-white/10 bg-surface-subtle dark:bg-white/5 p-6">
      <div className="flex items-center justify-between mb-4">
        <h3 className="text-base font-medium text-foreground/90 dark:text-white/90">Master Resumes</h3>
        <span className="text-xs font-medium text-foreground/50 dark:text-white/50">{masterResumes.length} of 3 files</span>
      </div>

      {masterResumes.length > 0 ? (
        <div className="space-y-2">
          {masterResumes.map((resume) => (
            <div key={resume.id} className="group rounded-lg bg-surface-subtle dark:bg-white/5 border border-border/80 dark:border-white/10 p-3 transition-colors hover:bg-surface-muted dark:hover:bg-white/10">
              <div className="flex items-center gap-3">
                <FileCheck className="h-5 w-5 flex-shrink-0 text-foreground/70 dark:text-white/70" />
                <div className="flex flex-1 flex-col gap-0.5 text-left">
                  {editingId === resume.id ? (
                    <div className="space-y-2">
                      <input
                        type="text"
                        value={editingTitle}
                        onChange={(e) => setEditingTitle(e.target.value)}
                        className="w-full text-sm font-medium bg-surface-muted dark:bg-white/10 border border-border/80 dark:border-white/20 rounded px-2 py-1 text-foreground dark:text-white focus:outline-none focus:border-emerald-500"
                        disabled={isUpdating === resume.id}
                        onKeyDown={(e) => {
                          if (e.key === 'Enter') {
                            handleSaveEdit(resume.id)
                          } else if (e.key === 'Escape') {
                            handleCancelEdit()
                          }
                        }}
                        autoFocus
                      />
                      <div className="flex gap-2">
                        <button
                          onClick={() => handleSaveEdit(resume.id)}
                          disabled={isUpdating === resume.id}
                          className="text-xs px-2 py-1 bg-emerald-500 text-black rounded hover:bg-emerald-400 transition-colors disabled:opacity-50 flex items-center gap-1"
                        >
                          {isUpdating === resume.id ? (
                            "Saving..."
                          ) : (
                            <>
                              <Check className="h-3 w-3" />
                              Save
                            </>
                          )}
                        </button>
                        <button
                          onClick={handleCancelEdit}
                          disabled={isUpdating === resume.id}
                          className="text-xs px-2 py-1 bg-surface-muted dark:bg-white/10 text-foreground/80 dark:text-white/80 rounded hover:bg-surface-strong dark:hover:bg-white/20 transition-colors disabled:opacity-50 flex items-center gap-1"
                        >
                          <X className="h-3 w-3" />
                          Cancel
                        </button>
                      </div>
                      {updateError?.id === resume.id && (
                        <p className="text-xs text-red-400">{updateError.message}</p>
                      )}
                    </div>
                  ) : (
                    <>
                      <p className="truncate text-sm font-medium text-foreground/90 dark:text-white/90">{resume.title}</p>
                      <p className="text-xs text-foreground/50 dark:text-white/50">
                        {resume.processing_status === "completed"
                          ? `Last updated ${formatDistanceToNow(new Date(resume.updated_at), { addSuffix: true })}`
                          : resume.processing_status === "processing"
                            ? "Processing... this usually takes under a minute"
                            : resume.processing_status === "failed"
                              ? "Latest processing attempt failed"
                              : "Ready"}
                      </p>
                      {resume.processing_error && (
                        <p className="text-xs text-red-400">{resume.processing_error}</p>
                      )}
                    </>
                  )}
                </div>
                {editingId !== resume.id && (
                  <div
                    className={`flex items-center gap-2 transition-opacity ${confirmingDeleteId === resume.id ? "opacity-0" : "opacity-100 sm:opacity-0 sm:group-hover:opacity-100"
                      } sm:bg-transparent bg-black/20 rounded-md p-1 sm:p-0`}
                  >
                    <button
                      onClick={() => handleStartEdit(resume.id, resume.title)}
<<<<<<< HEAD
                      className="text-white/70 sm:text-white/60 transition-colors hover:text-white"
=======
                      className="text-foreground/60 dark:text-white/60 transition-colors hover:text-foreground dark:hover:text-white"
>>>>>>> e90d46d4
                      title="Edit resume name"
                    >
                      <Pencil className="h-4 w-4" />
                    </button>
                    <button
                      onClick={() => {
                        setConfirmingDeleteId(prev => (prev === resume.id ? null : resume.id))
                        setDeleteError(null)
                      }}
                      disabled={isDeleting === resume.id}
<<<<<<< HEAD
                      className="text-white/70 sm:text-white/60 transition-colors hover:text-red-400 disabled:opacity-50"
=======
                      className="text-foreground/60 dark:text-white/60 transition-colors hover:text-red-400 disabled:opacity-50"
>>>>>>> e90d46d4
                      title="Delete resume"
                    >
                      <Trash2 className={`h-4 w-4 ${isDeleting === resume.id ? 'animate-pulse' : ''}`} />
                    </button>
                  </div>
                )}
              </div>

              {confirmingDeleteId === resume.id && (
                <div className="mt-3 rounded-lg border border-red-500/30 bg-red-500/10 p-3">
                  <p className="text-sm text-red-100">Delete "{resume.file_name}"? This action cannot be undone.</p>
                  <div className="mt-3 flex gap-2">
                    <button
                      onClick={() => handleDelete(resume.id, resume.file_name)}
                      disabled={isDeleting === resume.id}
                      className="flex-1 rounded-full bg-red-500 px-3 py-2 text-sm font-semibold text-black transition-colors hover:bg-red-400 disabled:cursor-not-allowed disabled:opacity-60"
                    >
                      {isDeleting === resume.id ? "Deleting..." : "Delete"}
                    </button>
                    <button
                      onClick={() => {
                        setConfirmingDeleteId(null)
                        setDeleteError(null)
                      }}
                      className="flex-1 rounded-full border border-border/80 dark:border-white/20 px-3 py-2 text-sm font-medium text-foreground/80 dark:text-white/80 transition-colors hover:text-foreground dark:hover:text-white"
                    >
                      Cancel
                    </button>
                  </div>
                  {deleteError?.id === resume.id && (
                    <p className="mt-2 text-xs text-red-200">{deleteError.message}</p>
                  )}
                </div>
              )}
            </div>
          ))}
        </div>
      ) : (
        <div className="flex items-center justify-center text-center gap-3 p-4 rounded-lg bg-surface-subtle dark:bg-white/5 border border-dashed border-border/80 dark:border-white/20">
          <p className="text-sm text-foreground/60 dark:text-white/60">Upload your master resumes to get started.</p>
        </div>
      )}

      {masterResumes.length < 3 && (
        <UploadMasterResumeDialog currentResumeCount={masterResumes.length}>
          <button className="mt-4 w-full flex items-center justify-center gap-2 text-center text-sm font-medium text-foreground/80 dark:text-white/80 hover:text-foreground dark:hover:text-white transition bg-surface-muted dark:bg-white/10 rounded-full py-2">
            <UploadCloud className="h-4 w-4" />
            <span>Upload New</span>
          </button>
        </UploadMasterResumeDialog>
      )}

      {masterResumes.length >= 3 && (
        <div className="mt-4 p-3 rounded-lg bg-amber-500/10 border border-amber-500/20">
          <p className="text-xs text-amber-900 dark:text-amber-200 text-center">
            You've reached the maximum of 3 resumes. Delete an existing resume to upload a new one.
          </p>
        </div>
      )}
    </div>
  )
}<|MERGE_RESOLUTION|>--- conflicted
+++ resolved
@@ -195,11 +195,7 @@
                   >
                     <button
                       onClick={() => handleStartEdit(resume.id, resume.title)}
-<<<<<<< HEAD
-                      className="text-white/70 sm:text-white/60 transition-colors hover:text-white"
-=======
                       className="text-foreground/60 dark:text-white/60 transition-colors hover:text-foreground dark:hover:text-white"
->>>>>>> e90d46d4
                       title="Edit resume name"
                     >
                       <Pencil className="h-4 w-4" />
@@ -210,11 +206,7 @@
                         setDeleteError(null)
                       }}
                       disabled={isDeleting === resume.id}
-<<<<<<< HEAD
-                      className="text-white/70 sm:text-white/60 transition-colors hover:text-red-400 disabled:opacity-50"
-=======
                       className="text-foreground/60 dark:text-white/60 transition-colors hover:text-red-400 disabled:opacity-50"
->>>>>>> e90d46d4
                       title="Delete resume"
                     >
                       <Trash2 className={`h-4 w-4 ${isDeleting === resume.id ? 'animate-pulse' : ''}`} />
